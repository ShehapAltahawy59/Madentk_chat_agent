# 🍕 SmartFood Agent - Arabic Food Ordering Assistant

A smart food ordering assistant powered by AI that understands Egyptian Arabic and helps users order food through natural conversation.

## 🌟 Features

- **🤖 AI-Powered Conversations**: Natural Arabic language processing using AutoGen
- **🔍 Smart Search**: Semantic and fuzzy search for restaurants and food items
- **🌍 Bilingual Support**: Works with both Arabic and English
- **📱 Modern UI**: Clean Streamlit interface
- **☁️ Cloud Deployed**: Ready-to-use on Google Cloud Run
- **🔒 Secure**: Firebase authentication and data protection

## 🚀 Quick Start

### Prerequisites

- Python 3.10+
- Docker and Docker Compose
- Google Cloud account (for deployment)
- Firebase project

### Local Development

1. **Clone the repository**
   ```bash
   git clone <repository-url>
   cd Madentk_chat_agent
   ```

2. **Set up environment variables**
   ```bash
   cp .env.example .env
   # Edit .env with your credentials
   ```

3. **Install dependencies**
   ```bash
   pip install -r requirements.backend.txt
   pip install -r requirements.streamlit.txt
   ```

4. **Run with Docker Compose**
   ```bash
   docker-compose up --build
   ```

5. **Access the application**
   - Backend API: http://localhost:8080
   - Streamlit UI: http://localhost:8501

## 🏗️ Architecture

### Backend (FastAPI)
- **Framework**: FastAPI with Uvicorn
- **AI Engine**: AutoGen with Gemini 2.5 Flash
- **Database**: Firebase Firestore
- **Search**: Chroma DB with semantic search
- **Models**: Sentence Transformers + CrossEncoder

### Frontend (Streamlit)
- **Framework**: Streamlit
- **Features**: Real-time chat interface
- **Responsive**: Works on mobile and desktop

### Infrastructure
- **Containerization**: Docker
- **Orchestration**: Docker Compose
- **Deployment**: Google Cloud Run
- **CI/CD**: GitHub Actions

## 🛠️ Tools & Technologies

### AI & ML
- **AutoGen**: Conversational AI framework
- **Sentence Transformers**: Multilingual embeddings
- **CrossEncoder**: Reranking for better search results
- **Fuzzy Matching**: Handles typos and variations

### Backend
- **FastAPI**: Modern Python web framework
- **Firebase Admin**: Database and authentication
- **Chroma DB**: Vector database for semantic search
- **LangChain**: LLM integration

### Frontend
- **Streamlit**: Rapid web app development
- **Requests**: HTTP client for API calls

### DevOps
- **Docker**: Containerization
- **Google Cloud Run**: Serverless deployment
- **GitHub Actions**: Automated CI/CD

## 📁 Project Structure

```
Madentk_chat_agent/
├── agent/                 # AI agent components
│   ├── agent.py          # Main agent configuration
│   ├── client.py         # Model client setup
│   ├── prompt.py         # System prompts
│   └── tools.py          # Agent tools and functions
├── routes/               # API routes
│   └── chat.py          # Chat endpoint
├── app.py               # FastAPI application
├── streamlit_app.py     # Streamlit UI
├── requirements*.txt    # Dependencies
├── Dockerfile.*         # Container configurations
├── docker-compose.yml   # Local development
└── .github/             # CI/CD workflows
```

## 🔧 Configuration

### Environment Variables

```bash
# API Keys
Gemini_API_KEY=your_gemini_api_key
HUGGINGFACE_HUB_TOKEN=your_hf_token

# Firebase
GOOGLE_APPLICATION_CREDENTIALS=your_firebase_credentials

# Database
CHROMA_DB_DIR=chroma_db

# URLs
CHAT_API_BASE_URL=http://localhost:8080
```

### Firebase Setup

1. Create a Firebase project
2. Enable Firestore database
3. Create service account and download credentials
4. Add collections: `users`, `categories`, `items`, `orders`

## 🚀 Deployment

### Google Cloud Run

1. **Set up Google Cloud**
   ```bash
   gcloud auth login
   gcloud config set project YOUR_PROJECT_ID
   ```

2. **Deploy using GitHub Actions**
   - Push to main branch
   - GitHub Actions will build and deploy automatically

3. **Manual deployment**
   ```bash
   # Build images
   docker-compose build
   
   # Deploy to Cloud Run
   gcloud run deploy smartfood-backend --image gcr.io/PROJECT_ID/backend
   gcloud run deploy smartfood-frontend --image gcr.io/PROJECT_ID/frontend
   ```

## 🧪 Testing

### Local Testing
```bash
# Test backend
python -c "import app; print('✅ Backend ready')"

# Test agent tools
python -c "from agent.tools import get_item_by_name; print('✅ Tools ready')"

# Test API
curl http://localhost:8080/health
```

### API Endpoints

- `GET /health` - Health check
- `GET /` - API info
- `POST /chat` - Chat with AI agent
- `GET /debug` - Debug information

## 🤖 AI Agent Tools

The agent has access to these tools:

1. **`get_user_by_id`** - Fetch user data
2. **`insert_order`** - Place food orders
3. **`search_semantic`** - Semantic search for food/restaurants
4. **`get_restaurant_by_id`** - Get restaurant details
5. **`get_item_by_id`** - Get food item details
6. **`get_item_by_name`** - Fuzzy search for items by name
7. **`get_items_in_restaurant`** - List restaurant menu
8. **`search_restaurant_by_name`** - Find restaurants by name
9. **`get_active_user_id`** - Get current user context

## 🌍 Language Support

### Arabic Features
- **Egyptian Arabic**: Natural conversation support
- **Text Normalization**: Handles Arabic character variations
- **Fuzzy Matching**: Tolerates typos and variations
- **Bilingual Search**: Works with Arabic and English

### Example Conversations
```
User: "عاوز برجر"
Agent: "ممتاز! لقيت كذا نوع برجر. في برجر لحم، برجر دجاج، برجر نباتي. إيه النوع اللي عايزه؟"

User: "I want pizza"
Agent: "Great! I found several pizza options. We have Margherita, Pepperoni, and Vegetarian. Which one would you like?"
```

## 🔒 Security

- **Firebase Authentication**: Secure user management
- **Environment Variables**: Sensitive data protection
- **Input Validation**: Sanitized user inputs
- **Rate Limiting**: API protection
- **HTTPS**: Secure communication

## 📊 Performance

- **Model Loading**: Optimized startup with lazy loading
- **Memory Management**: Efficient resource usage
- **Response Time**: Fast AI responses
- **Scalability**: Cloud-native architecture

## 🐛 Troubleshooting

### Common Issues

1. **Memory Issues**
   ```bash
   # Increase Docker memory
   docker-compose up --build --memory=4g
   ```

2. **Firebase Connection**
   ```bash
   # Check credentials
   python -c "from agent.tools import db; print('✅ Firebase connected')"
   ```

3. **Model Loading**
   ```bash
   # Check model status
   curl http://localhost:8080/debug
   ```

### Logs
```bash
# Backend logs
docker-compose logs backend

# Frontend logs
docker-compose logs streamlit
```

## 🤝 Contributing

1. Fork the repository
2. Create a feature branch
3. Make your changes
4. Add tests
5. Submit a pull request

## 📝 License

This project is licensed under the MIT License - see the [LICENSE](LICENSE) file for details.

## 🙏 Acknowledgments

- **AutoGen Team**: For the amazing conversational AI framework
- **Firebase**: For the robust backend services
- **Streamlit**: For the beautiful UI framework
- **Google Cloud**: For the reliable cloud infrastructure

<<<<<<< HEAD
## 📞 Support

- **Issues**: [GitHub Issues](https://github.com/your-repo/issues)
- **Documentation**: [Wiki](https://github.com/your-repo/wiki)
- **Email**: your-email@example.com

=======
>>>>>>> f71e4033
---

**Made with ❤️ for the Arabic-speaking community**<|MERGE_RESOLUTION|>--- conflicted
+++ resolved
@@ -1,292 +1 @@
-# 🍕 SmartFood Agent - Arabic Food Ordering Assistant
-
-A smart food ordering assistant powered by AI that understands Egyptian Arabic and helps users order food through natural conversation.
-
-## 🌟 Features
-
-- **🤖 AI-Powered Conversations**: Natural Arabic language processing using AutoGen
-- **🔍 Smart Search**: Semantic and fuzzy search for restaurants and food items
-- **🌍 Bilingual Support**: Works with both Arabic and English
-- **📱 Modern UI**: Clean Streamlit interface
-- **☁️ Cloud Deployed**: Ready-to-use on Google Cloud Run
-- **🔒 Secure**: Firebase authentication and data protection
-
-## 🚀 Quick Start
-
-### Prerequisites
-
-- Python 3.10+
-- Docker and Docker Compose
-- Google Cloud account (for deployment)
-- Firebase project
-
-### Local Development
-
-1. **Clone the repository**
-   ```bash
-   git clone <repository-url>
-   cd Madentk_chat_agent
-   ```
-
-2. **Set up environment variables**
-   ```bash
-   cp .env.example .env
-   # Edit .env with your credentials
-   ```
-
-3. **Install dependencies**
-   ```bash
-   pip install -r requirements.backend.txt
-   pip install -r requirements.streamlit.txt
-   ```
-
-4. **Run with Docker Compose**
-   ```bash
-   docker-compose up --build
-   ```
-
-5. **Access the application**
-   - Backend API: http://localhost:8080
-   - Streamlit UI: http://localhost:8501
-
-## 🏗️ Architecture
-
-### Backend (FastAPI)
-- **Framework**: FastAPI with Uvicorn
-- **AI Engine**: AutoGen with Gemini 2.5 Flash
-- **Database**: Firebase Firestore
-- **Search**: Chroma DB with semantic search
-- **Models**: Sentence Transformers + CrossEncoder
-
-### Frontend (Streamlit)
-- **Framework**: Streamlit
-- **Features**: Real-time chat interface
-- **Responsive**: Works on mobile and desktop
-
-### Infrastructure
-- **Containerization**: Docker
-- **Orchestration**: Docker Compose
-- **Deployment**: Google Cloud Run
-- **CI/CD**: GitHub Actions
-
-## 🛠️ Tools & Technologies
-
-### AI & ML
-- **AutoGen**: Conversational AI framework
-- **Sentence Transformers**: Multilingual embeddings
-- **CrossEncoder**: Reranking for better search results
-- **Fuzzy Matching**: Handles typos and variations
-
-### Backend
-- **FastAPI**: Modern Python web framework
-- **Firebase Admin**: Database and authentication
-- **Chroma DB**: Vector database for semantic search
-- **LangChain**: LLM integration
-
-### Frontend
-- **Streamlit**: Rapid web app development
-- **Requests**: HTTP client for API calls
-
-### DevOps
-- **Docker**: Containerization
-- **Google Cloud Run**: Serverless deployment
-- **GitHub Actions**: Automated CI/CD
-
-## 📁 Project Structure
-
-```
-Madentk_chat_agent/
-├── agent/                 # AI agent components
-│   ├── agent.py          # Main agent configuration
-│   ├── client.py         # Model client setup
-│   ├── prompt.py         # System prompts
-│   └── tools.py          # Agent tools and functions
-├── routes/               # API routes
-│   └── chat.py          # Chat endpoint
-├── app.py               # FastAPI application
-├── streamlit_app.py     # Streamlit UI
-├── requirements*.txt    # Dependencies
-├── Dockerfile.*         # Container configurations
-├── docker-compose.yml   # Local development
-└── .github/             # CI/CD workflows
-```
-
-## 🔧 Configuration
-
-### Environment Variables
-
-```bash
-# API Keys
-Gemini_API_KEY=your_gemini_api_key
-HUGGINGFACE_HUB_TOKEN=your_hf_token
-
-# Firebase
-GOOGLE_APPLICATION_CREDENTIALS=your_firebase_credentials
-
-# Database
-CHROMA_DB_DIR=chroma_db
-
-# URLs
-CHAT_API_BASE_URL=http://localhost:8080
-```
-
-### Firebase Setup
-
-1. Create a Firebase project
-2. Enable Firestore database
-3. Create service account and download credentials
-4. Add collections: `users`, `categories`, `items`, `orders`
-
-## 🚀 Deployment
-
-### Google Cloud Run
-
-1. **Set up Google Cloud**
-   ```bash
-   gcloud auth login
-   gcloud config set project YOUR_PROJECT_ID
-   ```
-
-2. **Deploy using GitHub Actions**
-   - Push to main branch
-   - GitHub Actions will build and deploy automatically
-
-3. **Manual deployment**
-   ```bash
-   # Build images
-   docker-compose build
-   
-   # Deploy to Cloud Run
-   gcloud run deploy smartfood-backend --image gcr.io/PROJECT_ID/backend
-   gcloud run deploy smartfood-frontend --image gcr.io/PROJECT_ID/frontend
-   ```
-
-## 🧪 Testing
-
-### Local Testing
-```bash
-# Test backend
-python -c "import app; print('✅ Backend ready')"
-
-# Test agent tools
-python -c "from agent.tools import get_item_by_name; print('✅ Tools ready')"
-
-# Test API
-curl http://localhost:8080/health
-```
-
-### API Endpoints
-
-- `GET /health` - Health check
-- `GET /` - API info
-- `POST /chat` - Chat with AI agent
-- `GET /debug` - Debug information
-
-## 🤖 AI Agent Tools
-
-The agent has access to these tools:
-
-1. **`get_user_by_id`** - Fetch user data
-2. **`insert_order`** - Place food orders
-3. **`search_semantic`** - Semantic search for food/restaurants
-4. **`get_restaurant_by_id`** - Get restaurant details
-5. **`get_item_by_id`** - Get food item details
-6. **`get_item_by_name`** - Fuzzy search for items by name
-7. **`get_items_in_restaurant`** - List restaurant menu
-8. **`search_restaurant_by_name`** - Find restaurants by name
-9. **`get_active_user_id`** - Get current user context
-
-## 🌍 Language Support
-
-### Arabic Features
-- **Egyptian Arabic**: Natural conversation support
-- **Text Normalization**: Handles Arabic character variations
-- **Fuzzy Matching**: Tolerates typos and variations
-- **Bilingual Search**: Works with Arabic and English
-
-### Example Conversations
-```
-User: "عاوز برجر"
-Agent: "ممتاز! لقيت كذا نوع برجر. في برجر لحم، برجر دجاج، برجر نباتي. إيه النوع اللي عايزه؟"
-
-User: "I want pizza"
-Agent: "Great! I found several pizza options. We have Margherita, Pepperoni, and Vegetarian. Which one would you like?"
-```
-
-## 🔒 Security
-
-- **Firebase Authentication**: Secure user management
-- **Environment Variables**: Sensitive data protection
-- **Input Validation**: Sanitized user inputs
-- **Rate Limiting**: API protection
-- **HTTPS**: Secure communication
-
-## 📊 Performance
-
-- **Model Loading**: Optimized startup with lazy loading
-- **Memory Management**: Efficient resource usage
-- **Response Time**: Fast AI responses
-- **Scalability**: Cloud-native architecture
-
-## 🐛 Troubleshooting
-
-### Common Issues
-
-1. **Memory Issues**
-   ```bash
-   # Increase Docker memory
-   docker-compose up --build --memory=4g
-   ```
-
-2. **Firebase Connection**
-   ```bash
-   # Check credentials
-   python -c "from agent.tools import db; print('✅ Firebase connected')"
-   ```
-
-3. **Model Loading**
-   ```bash
-   # Check model status
-   curl http://localhost:8080/debug
-   ```
-
-### Logs
-```bash
-# Backend logs
-docker-compose logs backend
-
-# Frontend logs
-docker-compose logs streamlit
-```
-
-## 🤝 Contributing
-
-1. Fork the repository
-2. Create a feature branch
-3. Make your changes
-4. Add tests
-5. Submit a pull request
-
-## 📝 License
-
-This project is licensed under the MIT License - see the [LICENSE](LICENSE) file for details.
-
-## 🙏 Acknowledgments
-
-- **AutoGen Team**: For the amazing conversational AI framework
-- **Firebase**: For the robust backend services
-- **Streamlit**: For the beautiful UI framework
-- **Google Cloud**: For the reliable cloud infrastructure
-
-<<<<<<< HEAD
-## 📞 Support
-
-- **Issues**: [GitHub Issues](https://github.com/your-repo/issues)
-- **Documentation**: [Wiki](https://github.com/your-repo/wiki)
-- **Email**: your-email@example.com
-
-=======
->>>>>>> f71e4033
----
-
-**Made with ❤️ for the Arabic-speaking community**+# Madentk_chat_agent